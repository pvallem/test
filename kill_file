--- conflicted
+++ resolved
@@ -1,8 +1,6 @@
 # empty file
 ssh -t -t jenkins@jenkins-load-test.tetrationanalytics.com << EOF1
-<<<<<<< HEAD
-=======
+sleep 20
 ps -ef | grep collabartive_filtering.py
->>>>>>> 27a17ae3
 exit
 EOF1
